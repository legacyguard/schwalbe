--- conflicted
+++ resolved
@@ -3,15 +3,9 @@
   "references": [
     { "path": "./packages/shared" },
     { "path": "./packages/logic" },
-<<<<<<< HEAD
-    { "path": "./packages/ui" },
-    { "path": "./apps/web" },
-    { "path": "./apps/mobile" }
-=======
     { "path": "./packages/onboarding" },
     { "path": "./packages/ai-assistant" },
     { "path": "./apps/web" }
->>>>>>> ad0521a4
   ],
   "compilerOptions": {
     "composite": true,
