--- conflicted
+++ resolved
@@ -4,10 +4,6 @@
     { "path": "./packages/shared" },
     { "path": "./packages/logic" },
     { "path": "./packages/onboarding" },
-<<<<<<< HEAD
-    { "path": "./packages/ai-assistant" },
-=======
->>>>>>> 6f2b8321
     { "path": "./apps/web" }
   ],
   "compilerOptions": {
